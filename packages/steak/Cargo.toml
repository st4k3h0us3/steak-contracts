--- conflicted
+++ resolved
@@ -12,8 +12,4 @@
 cosmwasm-std = "1.0"
 cw20 = "0.13"
 schemars = "0.8.1"
-<<<<<<< HEAD
 serde = { version = "1.0.103", default-features = false, features = ["derive"] }
-=======
-serde = { version = "1.0.103", default-features = false, features = ["derive"] }
->>>>>>> 86e069ca
