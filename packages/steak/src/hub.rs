use cosmwasm_std::{to_binary, Addr, Coin, CosmosMsg, Decimal, Empty, StdResult, Uint128, WasmMsg};
use cw20::Cw20ReceiveMsg;
use schemars::JsonSchema;
use serde::{Deserialize, Serialize};

#[derive(Serialize, Deserialize, Clone, Debug, PartialEq, JsonSchema)]
pub struct InstantiateMsg {
    /// Code ID of the CW20 token contract
    pub cw20_code_id: u64,
    /// Account who can call certain privileged functions
    pub owner: String,
    /// Name of the liquid staking token
    pub name: String,
    /// Symbol of the liquid staking token
    pub symbol: String,
    /// Number of decimals of the liquid staking token
    pub decimals: u8,
    /// How often the unbonding queue is to be executed, in seconds
    pub epoch_period: u64,
    /// The staking module's unbonding time, in seconds
    pub unbond_period: u64,
    /// Initial set of validators who will receive the delegations
    pub validators: Vec<String>,
    /// denomination of coins to steak (uXXXX)
    pub denom: String,
    /// Fee Account to send fees too
    pub fee_account: String,
    /// Fee "1.00 = 100%"
    pub fee_amount: Decimal,
    /// Max Fee "1.00 = 100%"
    pub max_fee_amount: Decimal,
}

#[derive(Serialize, Deserialize, Clone, Debug, PartialEq, JsonSchema)]
#[serde(rename_all = "snake_case")]
pub enum ExecuteMsg {
    /// Implements the Cw20 receiver interface
    Receive(Cw20ReceiveMsg),
    /// Bond specified amount of Luna
    Bond { receiver: Option<String> },
    /// Withdraw Luna that have finished unbonding in previous batches
    WithdrawUnbonded { receiver: Option<String> },
    /// Add a validator to the whitelist; callable by the owner
    AddValidator { validator: String },
    /// Remove a validator from the whitelist; callable by the owner
<<<<<<< HEAD
    RemoveValidator { validator: String },
=======
    RemoveValidator {
        validator: String,
    },
    /// Remove a validator from the whitelist; callable by the owner. does not check delegations. use with caution
    RemoveValidatorEx {
        validator: String,
    },
>>>>>>> c3db5954
    /// Transfer ownership to another account; will not take effect unless the new owner accepts
    TransferOwnership { new_owner: String },
    /// Accept an ownership transfer
    AcceptOwnership {},
    /// Claim staking rewards, swap all for Luna, and restake
    Harvest {},
    /// Use redelegations to balance the amounts of Luna delegated to validators
    Rebalance {},
    /// Update Luna amounts in unbonding batches to reflect any slashing or rounding errors
    Reconcile {},
    /// Submit the current pending batch of unbonding requests to be unbonded
    SubmitBatch {},
    /// Transfer Fee collection account to another account
    TransferFeeAccount { new_fee_account: String },
    /// Update fee collection amount
    UpdateFee { new_fee: Decimal },

    /// Callbacks; can only be invoked by the contract itself
    Callback(CallbackMsg),
}

#[derive(Serialize, Deserialize, Clone, Debug, PartialEq, JsonSchema)]
#[serde(rename_all = "snake_case")]
pub enum ReceiveMsg {
    /// Submit an unbonding request to the current unbonding queue; automatically invokes `unbond`
    /// if `epoch_time` has elapsed since when the last unbonding queue was executed.
    QueueUnbond { receiver: Option<String> },
}

#[derive(Serialize, Deserialize, Clone, Debug, PartialEq, JsonSchema)]
#[serde(rename_all = "snake_case")]
pub enum CallbackMsg {
    /// Following the swaps, stake the Luna acquired to the whitelisted validators
    Reinvest {},
}

impl CallbackMsg {
    pub fn into_cosmos_msg(&self, contract_addr: &Addr) -> StdResult<CosmosMsg> {
        Ok(CosmosMsg::Wasm(WasmMsg::Execute {
            contract_addr: contract_addr.to_string(),
            msg: to_binary(&ExecuteMsg::Callback(self.clone()))?,
            funds: vec![],
        }))
    }
}

#[derive(Serialize, Deserialize, Clone, Debug, PartialEq, JsonSchema)]
#[serde(rename_all = "snake_case")]
pub enum QueryMsg {
    /// The contract's configurations. Response: `ConfigResponse`
    Config {},
    /// The contract's current state. Response: `StateResponse`
    State {},
    /// The current batch on unbonding requests pending submission. Response: `PendingBatch`
    PendingBatch {},
    /// Query an individual batch that has previously been submitted for unbonding but have not yet
    /// fully withdrawn. Response: `Batch`
    PreviousBatch(u64),
    /// Enumerate all previous batches that have previously been submitted for unbonding but have not
    /// yet fully withdrawn. Response: `Vec<Batch>`
    PreviousBatches {
        start_after: Option<u64>,
        limit: Option<u32>,
    },
    /// Enumerate all outstanding unbonding requests in a given batch. Response: `Vec<UnbondRequestsResponseByBatchItem>`
    UnbondRequestsByBatch {
        id: u64,
        start_after: Option<String>,
        limit: Option<u32>,
    },
    /// Enumreate all outstanding unbonding requests from given a user. Response: `Vec<UnbondRequestsByUserResponseItem>`
    UnbondRequestsByUser {
        user: String,
        start_after: Option<u64>,
        limit: Option<u32>,
    },
}

#[derive(Serialize, Deserialize, Clone, Debug, PartialEq, JsonSchema)]
pub struct ConfigResponse {
    /// Account who can call certain privileged functions
    pub owner: String,
    /// Pending ownership transfer, awaiting acceptance by the new owner
    pub new_owner: Option<String>,
    /// Address of the Steak token
    pub steak_token: String,
    /// How often the unbonding queue is to be executed, in seconds
    pub epoch_period: u64,
    /// The staking module's unbonding time, in seconds
    pub unbond_period: u64,
    /// denomination of coins to steak (uXXXX)
    pub denom: String,
    /// Fee Account to send fees too
    pub fee_account: String,
    /// Fee "1.00 = 100%"
    pub fee_rate: Decimal,
    /// Max Fee "1.00 = 100%"
    pub max_fee_rate: Decimal,
    /// Initial set of validators who will receive the delegations
    pub validators: Vec<String>,
}

#[derive(Serialize, Deserialize, Clone, Debug, PartialEq, JsonSchema)]
pub struct StateResponse {
    /// Total supply to the Steak token
    pub total_usteak: Uint128,
    /// Total amount of native staked
    pub total_native: Uint128,
    /// The exchange rate between usteak and native, in terms of native per usteak
    pub exchange_rate: Decimal,
    /// Staking rewards currently held by the contract that are ready to be reinvested
    pub unlocked_coins: Vec<Coin>,
}

#[derive(Serialize, Deserialize, Clone, Debug, PartialEq, JsonSchema)]
pub struct PendingBatch {
    /// ID of this batch
    pub id: u64,
    /// Total amount of `usteak` to be burned in this batch
    pub usteak_to_burn: Uint128,
    /// Estimated time when this batch will be submitted for unbonding
    pub est_unbond_start_time: u64,
}

#[derive(Serialize, Deserialize, Clone, Debug, PartialEq, JsonSchema)]
pub struct Batch {
    /// ID of this batch
    pub id: u64,
    /// Whether this batch has already been reconciled
    pub reconciled: bool,
    /// Total amount of shares remaining this batch. Each `usteak` burned = 1 share
    pub total_shares: Uint128,
    /// Amount of `denom` in this batch that have not been claimed
    pub amount_unclaimed: Uint128,
    /// Estimated time when this batch will finish unbonding
    pub est_unbond_end_time: u64,
}

#[derive(Serialize, Deserialize, Clone, Debug, PartialEq, JsonSchema)]
pub struct UnbondRequest {
    /// ID of the batch
    pub id: u64,
    /// The user's address
    pub user: Addr,
    /// The user's share in the batch
    pub shares: Uint128,
}

#[derive(Serialize, Deserialize, Clone, Debug, PartialEq, JsonSchema)]
pub struct UnbondRequestsByBatchResponseItem {
    /// The user's address
    pub user: String,
    /// The user's share in the batch
    pub shares: Uint128,
}

impl From<UnbondRequest> for UnbondRequestsByBatchResponseItem {
    fn from(s: UnbondRequest) -> Self {
        Self {
            user: s.user.into(),
            shares: s.shares,
        }
    }
}

#[derive(Serialize, Deserialize, Clone, Debug, PartialEq, JsonSchema)]
pub struct UnbondRequestsByUserResponseItem {
    /// ID of the batch
    pub id: u64,
    /// The user's share in the batch
    pub shares: Uint128,
}

impl From<UnbondRequest> for UnbondRequestsByUserResponseItem {
    fn from(s: UnbondRequest) -> Self {
        Self {
            id: s.id,
            shares: s.shares,
        }
    }
}

pub type MigrateMsg = Empty;<|MERGE_RESOLUTION|>--- conflicted
+++ resolved
@@ -43,17 +43,7 @@
     /// Add a validator to the whitelist; callable by the owner
     AddValidator { validator: String },
     /// Remove a validator from the whitelist; callable by the owner
-<<<<<<< HEAD
     RemoveValidator { validator: String },
-=======
-    RemoveValidator {
-        validator: String,
-    },
-    /// Remove a validator from the whitelist; callable by the owner. does not check delegations. use with caution
-    RemoveValidatorEx {
-        validator: String,
-    },
->>>>>>> c3db5954
     /// Transfer ownership to another account; will not take effect unless the new owner accepts
     TransferOwnership { new_owner: String },
     /// Accept an ownership transfer
@@ -66,11 +56,6 @@
     Reconcile {},
     /// Submit the current pending batch of unbonding requests to be unbonded
     SubmitBatch {},
-    /// Transfer Fee collection account to another account
-    TransferFeeAccount { new_fee_account: String },
-    /// Update fee collection amount
-    UpdateFee { new_fee: Decimal },
-
     /// Callbacks; can only be invoked by the contract itself
     Callback(CallbackMsg),
 }
@@ -80,7 +65,40 @@
 pub enum ReceiveMsg {
     /// Submit an unbonding request to the current unbonding queue; automatically invokes `unbond`
     /// if `epoch_time` has elapsed since when the last unbonding queue was executed.
-    QueueUnbond { receiver: Option<String> },
+    QueueUnbond {
+        receiver: Option<String>,
+    },
+    Bond {
+        receiver: Option<String>,
+    },
+    WithdrawUnbonded {
+        receiver: Option<String>,
+    },
+    AddValidator {
+        validator: String,
+    },
+    RemoveValidator {
+        validator: String,
+    },
+    /// Remove a validator from the whitelist; callable by the owner. does not check delegations. use with caution
+    RemoveValidatorEx {
+        validator: String,
+    },
+    TransferOwnership {
+        new_owner: String,
+    },
+    /// Transfer Fee collection account to another account
+    TransferFeeAccount {
+        new_fee_account: String,
+    },
+    /// Update fee collection amount
+    UpdateFee {
+        new_fee: Decimal,
+    },
+
+    QueueUnbond {
+        receiver: Option<String>,
+    },
 }
 
 #[derive(Serialize, Deserialize, Clone, Debug, PartialEq, JsonSchema)]
